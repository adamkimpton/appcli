--- conflicted
+++ resolved
@@ -85,15 +85,12 @@
                 )
             if cli_context.data_dir is None:
                 cli_context = cli_context._replace(data_dir=target_install_dir / "data")
-<<<<<<< HEAD
 
             if cli_context.backup_dir is None:
                 cli_context = cli_context._replace(
                     backup_dir=target_install_dir / "backup"
                 )
 
-=======
->>>>>>> 55f73f6c
             render_variables = {
                 "cli_context": cli_context,
                 "configuration": self.configuration,
