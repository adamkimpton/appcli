#!/usr/bin/env python3
# # -*- coding: utf-8 -*-

"""
Default package.
________________________________________________________________________________

Created by brightSPARK Labs
www.brightsparklabs.com
"""

# standard libraries
import logging
import os
import subprocess
import sys
from typing import NamedTuple
<<<<<<< HEAD
from .configure_cli import ConfigureCli
from .install_cli import InstallCli
from .models import *
=======
>>>>>>> ddbefc13

# vendor libraries
import click
import coloredlogs

# internal libraries
from .models import Configuration
from .install_cli import InstallCli
from .main_cli import MainCli

# ------------------------------------------------------------------------------
# LOGGING
# ------------------------------------------------------------------------------

FORMAT = '%(asctime)s %(levelname)s: %(message)s'
logger = logging.getLogger(__name__)
coloredlogs.install(logger=logger, fmt=FORMAT)

# ------------------------------------------------------------------------------
# CONSTANTS
# ------------------------------------------------------------------------------

# directory containing this script
BASE_DIR = os.path.dirname(os.path.realpath(__file__))

# ------------------------------------------------------------------------------
# PUBLIC METHODS
# ------------------------------------------------------------------------------

def create_cli(configuration: Configuration):

    @click.group(invoke_without_command=True, help='Manages the system')
    @click.option('--debug', '-d', help='Enables debug level logging', is_flag=True)
    @click.pass_context
    def cli(ctx, debug):
        if debug:
            logger.setLevel(logging.DEBUG)

        if ctx.obj is None:
            ctx.obj = configuration

        if not os.path.exists('/var/run/docker.sock'):
            logger.error(f'Please relaunch using:\n\n\tdocker run -v /var/run/docker.sock:/var/run/docker.sock {IMAGE_PREFIX} <command>')
            sys.exit(1)

        try:
            version = os.environ['APP_VERSION']
        except KeyError:
            logger.error('Could not determine version from environment variable [APP_VERSION]. This release is corrupt.')
            sys.exit(1)

        logger.info(f'Running {configuration.app_name} [v{version}]')

        if ctx.invoked_subcommand is None:
            click.echo(ctx.get_help())
            pass

    # NOTE: Hide the command as end users should not run it manually
    @cli.command(hidden=True, help='Installs the system')
    @click.option('--overwrite', is_flag=True)
    def install(overwrite):
        installer = InstallCli(configuration)
        installer.install(overwrite)

    configure_command = ConfigureCli(configuration)
    cli.add_command(configure_command.configure, "configure")

    def run():
        cli(prog_name=configuration.app_name)

    main_commands = MainCli(configuration).commands
    for command in main_commands:
        cli.add_command(command)
    return run<|MERGE_RESOLUTION|>--- conflicted
+++ resolved
@@ -15,12 +15,9 @@
 import subprocess
 import sys
 from typing import NamedTuple
-<<<<<<< HEAD
 from .configure_cli import ConfigureCli
 from .install_cli import InstallCli
 from .models import *
-=======
->>>>>>> ddbefc13
 
 # vendor libraries
 import click
